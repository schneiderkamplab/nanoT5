--- conflicted
+++ resolved
@@ -111,12 +111,8 @@
             dataset = datasets.load_dataset(
                 args.data.dataset,
                 args.data.language,
-<<<<<<< HEAD
-                streaming=True,
+                streaming=args.data.streaming,
                 trust_remote_code=True,
-=======
-                streaming=args.data.streaming,
->>>>>>> 77ef0936
             )
 
         dataset = dataset.remove_columns(args.data.remove_columns)
