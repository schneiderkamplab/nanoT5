--- conflicted
+++ resolved
@@ -196,11 +196,8 @@
     step_averager = Averager()
 
     while args.current_train_step <= args.optim.total_steps:
-<<<<<<< HEAD
         # debugging only
         print(f"starting epoch with sampling probability {train_dataloader.dataset.sampling_prob}")
-=======
->>>>>>> 5d2dff56
         if isinstance(train_dataloader.dataset, IterableDataset):
             train_dataloader.dataset.set_epoch(args.current_epoch)
 
